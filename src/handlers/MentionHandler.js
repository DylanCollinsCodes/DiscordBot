const BaseHandler = require('./BaseHandler');
const MessageService = require('../services/MessageService');
const AIService = require('../services/AIService');
const ChannelService = require('../services/ChannelService');
const logger = require('../utils/logger');

class MentionHandler extends BaseHandler {
  constructor(client) {
    super(client);
  }

  /**
   * Check if message mentions the bot (user or role) and is from a human
   */
  shouldHandle(message) {
    const mentionsBot = message.mentions.has(this.client.user);
    const isNotBot = !message.author.bot;
    
    // Check for role mentions that might represent the bot (like @ChatGPT role)
    const mentionsRole = message.mentions.roles.some(role => 
      role.name.toLowerCase().includes('chatgpt') || 
      role.name.toLowerCase().includes('gpt') ||
      role.name.toLowerCase().includes('ai')
    );
    
    const shouldHandle = (mentionsBot || mentionsRole) && isNotBot;
    
    logger.debug('MentionHandler shouldHandle check:', {
      messageId: message.id,
      mentionsBot,
      mentionsRole,
      isNotBot,
      shouldHandle,
      botId: this.client.user.id,
      botTag: this.client.user.tag,
      mentions: message.mentions.users.map(user => ({ id: user.id, tag: user.tag })),
      roleMentions: message.mentions.roles.map(role => ({ id: role.id, name: role.name })),
      content: message.content.substring(0, 200)
    });
    
    return shouldHandle;
  }

  /**
   * Handle the mention by processing the conversation and generating AI response
   */
  async handle(message) {
    try {
      logger.info('Processing mention', { 
        messageId: message.id,
        authorId: message.author.id,
        channelId: message.channel.id,
        content: message.content
      });

      // Initialize services
      logger.debug('Initializing services...');
      const messageService = new MessageService(message.channel);
      const channelService = new ChannelService(message.guild);
      logger.debug('Services initialized successfully');

      // Parse date range from message
      logger.debug('Parsing date range from message...');
      const dateRange = messageService.parseDateRange(message.content);
      logger.debug('Date range parsed:', dateRange);
      
      // Fetch messages for context
      logger.debug('Fetching messages for context...');
      const { sorted, rawLog, hitLimit, stopTime, noMessagesFound, requestedDateRange } = await messageService
        .fetchMessagesForContext(dateRange);
      logger.debug('Messages fetched:', {
        sortedCount: sorted.length,
        rawLogCount: rawLog.length,
        hitLimit,
        stopTime,
        noMessagesFound
      });

      // Check if no messages were found for the requested date range
      if (noMessagesFound) {
        logger.info('No messages found for requested date range, sending user notification', {
          requestedDateRange,
          messageId: message.id
        });
        
        const noMessagesResponse = `I couldn't find any messages from ${requestedDateRange}. Please check the date format and try again.`;
        await message.reply(noMessagesResponse);
        
        logger.info('No messages notification sent successfully');
        return; // Exit early, don't process AI request
      }

      // Extract user prompt
      logger.debug('Extracting user prompt...');
      const userPrompt = messageService.extractUserPrompt(
        message.content, 
        this.client.user.id
      );
      logger.debug('User prompt extracted:', { userPrompt });

<<<<<<< HEAD
      // Process AI request with sendMessage callback for debug mode
=======
      // Process AI request
      logger.debug('Processing AI request...');
>>>>>>> d017965f
      const { input: aiInput, response } = await AIService.processAIRequest(
        sorted,
        userPrompt,
        this.client.user.id,
        { sendMessage: (msg) => message.channel.send(msg) }
      );
      logger.debug('AI request processed successfully');

      // Write debug files if enabled
      logger.debug('Writing debug files...');
      messageService.writeDebugFiles(rawLog, aiInput);
      logger.debug('Debug files written');

      // Log processing details
      logger.info('AI processing completed', {
        inputLength: aiInput.length,
        responseLength: response.length,
        userPrompt
      });

<<<<<<< HEAD
      // Handle response posting - this already includes batching via ChannelService
=======
      // Handle response posting
      logger.debug('Posting response to channel...');
>>>>>>> d017965f
      await channelService.handleResponse(message.channel, response);
      logger.debug('Response posted successfully');

      // Post limit warning if necessary
      if (hitLimit) {
        logger.debug('Posting limit warning...');
        await channelService.postLimitWarning(message.channel, dateRange, stopTime, sorted);
        logger.debug('Limit warning posted');
      }

      logger.info('Mention processing completed successfully');

    } catch (error) {
      logger.error('Error in MentionHandler.handle:', {
        messageId: message.id,
        error: error.message,
        stack: error.stack
      });
      await this.handleError(message, error);
    }
  }
}

module.exports = MentionHandler;<|MERGE_RESOLUTION|>--- conflicted
+++ resolved
@@ -98,12 +98,8 @@
       );
       logger.debug('User prompt extracted:', { userPrompt });
 
-<<<<<<< HEAD
-      // Process AI request with sendMessage callback for debug mode
-=======
       // Process AI request
       logger.debug('Processing AI request...');
->>>>>>> d017965f
       const { input: aiInput, response } = await AIService.processAIRequest(
         sorted,
         userPrompt,
@@ -124,12 +120,8 @@
         userPrompt
       });
 
-<<<<<<< HEAD
-      // Handle response posting - this already includes batching via ChannelService
-=======
       // Handle response posting
       logger.debug('Posting response to channel...');
->>>>>>> d017965f
       await channelService.handleResponse(message.channel, response);
       logger.debug('Response posted successfully');
 
